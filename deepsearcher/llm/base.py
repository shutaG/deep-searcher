import ast
import re
from abc import ABC
from typing import Dict, List


class ChatResponse(ABC):
    def __init__(self, content: str, total_tokens: int) -> None:
        self.content = content
        self.total_tokens = total_tokens

    def __repr__(self) -> str:
        return f"ChatResponse(content={self.content}, total_tokens={self.total_tokens})"


class BaseLLM(ABC):
    def __init__(self):
        pass

    def chat(self, messages: List[Dict]) -> ChatResponse:
        pass

    @staticmethod
    def literal_eval(response_content: str):
        response_content = response_content.strip()

        # remove content between <think> and </think>, especial for DeepSeek reasoning model
        if "<think>" and "</think>" in response_content:
            end_of_think = response_content.find("</think>") + len("</think>")
            response_content = response_content[end_of_think:]

        try:
            if response_content.startswith("```") and response_content.endswith("```"):
                if response_content.startswith("```python"):
                    response_content = response_content[9:-3]
                elif response_content.startswith("```json"):
                    response_content = response_content[7:-3]
                elif response_content.startswith("```str"):
                    response_content = response_content[6:-3]
                elif response_content.startswith("```\n"):
                    response_content = response_content[4:-3]
                else:
                    raise ValueError("Invalid code block format")
            # 将字符串转为python的数据类型值
            result = ast.literal_eval(response_content.strip())
<<<<<<< HEAD
        except:
            # 匹配列表或者字典并转为python的数据类型
            matches = re.findall(r'(\[.*?\]|\{.*?\})', response_content, re.DOTALL)
=======
        except Exception:
            matches = re.findall(r"(\[.*?\]|\{.*?\})", response_content, re.DOTALL)
>>>>>>> 97df32e7

            if len(matches) != 1:
                raise ValueError(
                    f"Invalid JSON/List format for response content:\n{response_content}"
                )

            json_part = matches[0]
            return ast.literal_eval(json_part)

        return result<|MERGE_RESOLUTION|>--- conflicted
+++ resolved
@@ -43,14 +43,9 @@
                     raise ValueError("Invalid code block format")
             # 将字符串转为python的数据类型值
             result = ast.literal_eval(response_content.strip())
-<<<<<<< HEAD
-        except:
+        except Exception:
             # 匹配列表或者字典并转为python的数据类型
             matches = re.findall(r'(\[.*?\]|\{.*?\})', response_content, re.DOTALL)
-=======
-        except Exception:
-            matches = re.findall(r"(\[.*?\]|\{.*?\})", response_content, re.DOTALL)
->>>>>>> 97df32e7
 
             if len(matches) != 1:
                 raise ValueError(
