## Sentence Window splitting strategy, ref:
#  https://github.com/milvus-io/bootcamp/blob/master/bootcamp/RAG/advanced_rag/sentence_window_with_langchain.ipynb

from typing import List

from langchain_core.documents import Document
from langchain_text_splitters import RecursiveCharacterTextSplitter


class Chunk:
    """
    Represents a chunk of text with associated metadata and embedding.

    A chunk is a segment of text extracted from a document, along with its reference
    information, metadata, and optional embedding vector.

    Attributes:
        text: The text content of the chunk.
        reference: A reference to the source of the chunk (e.g., file path, URL).
        metadata: Additional metadata associated with the chunk.
        embedding: The vector embedding of the chunk, if available.
    """

    def __init__(
        self,
        text: str,
        reference: str,
        metadata: dict = None,
        embedding: List[float] = None,
    ):
        """
        Initialize a Chunk object.

        Args:
            text: The text content of the chunk.
            reference: A reference to the source of the chunk.
            metadata: Additional metadata associated with the chunk. Defaults to an empty dict.
            embedding: The vector embedding of the chunk. Defaults to None.
        """
        self.text = text
        self.reference = reference
        self.metadata = metadata or {}
        self.embedding = embedding or None


def _sentence_window_split(
    split_docs: List[Document], original_document: Document, offset: int = 200
) -> List[Chunk]:
<<<<<<< HEAD
    '''
    增加metadata["wider_text"]的范围
    '''
=======
    """
    Create chunks with context windows from split documents.

    This function takes documents that have been split into smaller pieces and
    adds context from the original document by including text before and after
    each split piece, up to the specified offset.

    Args:
        split_docs: List of documents that have been split.
        original_document: The original document before splitting.
        offset: Number of characters to include before and after each split piece.

    Returns:
        A list of Chunk objects with context windows.
    """
>>>>>>> 343d561d
    chunks = []
    original_text = original_document.page_content
    for doc in split_docs:
        doc_text = doc.page_content
        start_index = original_text.index(doc_text)
        end_index = start_index + len(doc_text) - 1
        wider_text = original_text[
            max(0, start_index - offset) : min(len(original_text), end_index + offset)
        ]
        reference = doc.metadata.pop("reference", "")
        doc.metadata["wider_text"] = wider_text
        chunk = Chunk(text=doc_text, reference=reference, metadata=doc.metadata)
        chunks.append(chunk)
    return chunks


def split_docs_to_chunks(
    documents: List[Document], chunk_size: int = 1500, chunk_overlap=100
) -> List[Chunk]:
<<<<<<< HEAD
    # 初始化文本分割器，默认分割长度为1500，重叠长度为100
=======
    """
    Split documents into chunks with context windows.

    This function splits a list of documents into smaller chunks with overlapping text,
    and adds context windows to each chunk by including text before and after the chunk.

    Args:
        documents: List of documents to split.
        chunk_size: Size of each chunk in characters.
        chunk_overlap: Number of characters to overlap between chunks.

    Returns:
        A list of Chunk objects with context windows.
    """
>>>>>>> 343d561d
    text_splitter = RecursiveCharacterTextSplitter(
        chunk_size=chunk_size, chunk_overlap=chunk_overlap
    )
    all_chunks = []
    for doc in documents:
        split_docs = text_splitter.split_documents([doc])
        # 扩展切割后文档的上下文信息
        split_chunks = _sentence_window_split(split_docs, doc, offset=300)
        all_chunks.extend(split_chunks)
    return all_chunks<|MERGE_RESOLUTION|>--- conflicted
+++ resolved
@@ -46,11 +46,6 @@
 def _sentence_window_split(
     split_docs: List[Document], original_document: Document, offset: int = 200
 ) -> List[Chunk]:
-<<<<<<< HEAD
-    '''
-    增加metadata["wider_text"]的范围
-    '''
-=======
     """
     Create chunks with context windows from split documents.
 
@@ -66,7 +61,9 @@
     Returns:
         A list of Chunk objects with context windows.
     """
->>>>>>> 343d561d
+    '''
+    增加metadata["wider_text"]的范围
+    '''
     chunks = []
     original_text = original_document.page_content
     for doc in split_docs:
@@ -86,9 +83,6 @@
 def split_docs_to_chunks(
     documents: List[Document], chunk_size: int = 1500, chunk_overlap=100
 ) -> List[Chunk]:
-<<<<<<< HEAD
-    # 初始化文本分割器，默认分割长度为1500，重叠长度为100
-=======
     """
     Split documents into chunks with context windows.
 
@@ -103,7 +97,7 @@
     Returns:
         A list of Chunk objects with context windows.
     """
->>>>>>> 343d561d
+    # 初始化文本分割器，默认分割长度为1500，重叠长度为100
     text_splitter = RecursiveCharacterTextSplitter(
         chunk_size=chunk_size, chunk_overlap=chunk_overlap
     )
