--- conflicted
+++ resolved
@@ -41,14 +41,9 @@
         """
         return [self.embed_query(text) for text in texts]
 
-<<<<<<< HEAD
-    def embed_chunks(self, chunks: List[Chunk], batch_size=256) -> List[Chunk]:
-        '''
-        将chunks转为256个一组的列表，然后逐个embedding
-        '''
-=======
     def embed_chunks(self, chunks: List[Chunk], batch_size: int = 256) -> List[Chunk]:
         """
+        将chunks转为256个一组的列表，然后逐个embedding
         Embed a list of Chunk objects.
 
         This method extracts the text from each chunk, embeds it in batches,
@@ -61,7 +56,6 @@
         Returns:
             The input list of Chunk objects, updated with embeddings.
         """
->>>>>>> 343d561d
         texts = [chunk.text for chunk in chunks]
         batch_texts = [texts[i : i + batch_size] for i in range(0, len(texts), batch_size)]
         embeddings = []
